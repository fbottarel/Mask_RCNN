"""
Mask R-CNN
Train on the toy Balloon dataset and implement color splash effect.

Copyright (c) 2018 Matterport, Inc.
Licensed under the MIT License (see LICENSE for details)
Written by Waleed Abdulla

------------------------------------------------------------

Usage: import the module (see Jupyter notebooks for examples), or run from
       the command line as such:

    # Train a new model starting from pre-trained COCO weights
    python3 balloon.py train --dataset=/path/to/balloon/dataset --weights=coco

    # Resume training a model that you had trained earlier
    python3 balloon.py train --dataset=/path/to/balloon/dataset --weights=last

    # Train a new model starting from ImageNet weights
    python3 balloon.py train --dataset=/path/to/balloon/dataset --weights=imagenet

    # Apply color splash to an image
    python3 balloon.py splash --weights=/path/to/weights/file.h5 --image=<URL or path to file>

    # Apply color splash to video using the last weights you trained
    python3 balloon.py splash --weights=last --video=<URL or path to file>
"""

import os
import sys
import json
import datetime
import numpy as np
import skimage.draw
import scipy.io
from keras.utils.generic_utils import Progbar

# Root directory of the project
ROOT_DIR = os.path.abspath("../../")

# Import Mask RCNN
sys.path.append(ROOT_DIR)  # To find local version of the library
from mrcnn.config import Config
from mrcnn import model as modellib, utils

# Path to trained weights file
COCO_WEIGHTS_PATH = os.path.join(ROOT_DIR, "mask_rcnn_coco.h5")

# Directory to save logs and model checkpoints, if not provided
# through the command line argument --logs
DEFAULT_LOGS_DIR = os.path.join(ROOT_DIR, "logs")

############################################################
#  Configurations
############################################################


class TabletopConfigTraining(Config):
    """Configuration for training on the synthetic tabletop dataset.
    Derives from the base Config class and overrides some values.
    """
    # Give the configuration a recognizable name
    NAME = "mask_rcnn_synth_tabletop_training"

    # P100s can hold up to 4 images using ResNet50.
    # During inference, make sure to set this to 1.
    IMAGES_PER_GPU = 4

    # Define number of GPUs to use
    GPU_COUNT = 4
    GPU_ID = "0,1,2,3"

    # Number of classes (including background)
    NUM_CLASSES = 1 + 21  # Background + random YCB objects

    # Specify the backbone network
    BACKBONE = "resnet50"

    # Number of training steps per epoch
    STEPS_PER_EPOCH = 100

    # Number of epochs
    EPOCHS = 100

    # Skip detections with < some confidence level
    DETECTION_MIN_CONFIDENCE = 0.9

    # Define stages to be fine tuned
    LAYERS_TUNE = '4+'

class TabletopConfigInference(Config):
    """Configuration for training on the synthetic tabletop dataset.
    Derives from the base Config class and overrides some values.
    """
    # Give the configuration a recognizable name
    NAME = "mask_rcnn_synth_tabletop_inference"

    # P100s can hold up to 4 images using ResNet50.
    # During inference, make sure to set this to 1.
    IMAGES_PER_GPU = 1

    # Define number of GPUs to use
    GPU_COUNT = 1
    GPU_ID = "0"

    # Number of classes (including background)
    NUM_CLASSES = 1 + 21 # Background + random YCB objects

    # Specify the backbone network
    BACKBONE = "resnet50"

    # Skip detections with < some confidence level
    DETECTION_MIN_CONFIDENCE = 0.7

class YCBVideoConfigTraining(Config):
    """Configuration for training on the YCB_Video dataset for segmentation.
    Derives from the base Config class and overrides some values.
    """
    # Give the configuration a recognizable name
    NAME = "ycb_video_training"

    # P100s can hold up to 4 images using ResNet50.
    # During inference, make sure to set this to 1.
    IMAGES_PER_GPU = 4

    # Define number of GPUs to use
    GPU_COUNT = 4
    GPU_ID = "0,1,2,3"

    # Number of classes (including background)
    NUM_CLASSES = 1 + 21  # Background + 21 YCB objects

    # Specify the backbone network
    BACKBONE = "resnet50"

    # Number of training steps per epoch
    STEPS_PER_EPOCH = 100

    # Number of epochs
    EPOCHS = 100

    # Skip detections with < some confidence level
    DETECTION_MIN_CONFIDENCE = 0.9

    # Define stages to be fine tuned
    LAYERS_TUNE = '4+'

class YCBVideoConfigInference(Config):
    """Configuration for performing inference with the YCB_Video dataset for segmentation.
    Derives from the base Config class and overrides some values.
    """
    # Give the configuration a recognizable name
    NAME = "ycb_video_inference"

    # P100s can hold up to 4 images using ResNet50.
    # During inference, make sure to set this to 1.
    IMAGES_PER_GPU = 1

    # Define number of GPUs to use
    GPU_COUNT = 1
    GPU_ID = "0"

    # Number of classes (including background)
    NUM_CLASSES = 1 + 21  # Background + 21 YCB objects

    # Specify the backbone network
    BACKBONE = "resnet50"

    # Skip detections with < some confidence level
    DETECTION_MIN_CONFIDENCE = 0.7


############################################################
#  Dataset
############################################################
class YCBVideoDataset(utils.Dataset):

    def parse_class_list(self, dataset_root):
        """
        Parses the class list from the classes.txt file of the dataset.
        Does not include background as a class
        :param dataset_root (string): root directory of the dataset.
        :return: class_list (list): ordered list of classes
        """
        # Classes file is dataset_root/image_sets/classes.txt
        classes_filename = os.path.join(dataset_root, "image_sets", "classes.txt")
        with open(classes_filename) as handle:
            classes_list_raw = handle.readlines()
        classes_list = [cl.strip() for cl in classes_list_raw]

        return classes_list

    def load_class_names(self, class_list):
        """
        Loads the class list into the Dataset class, without opening any metadata file
        :param class_list (list): list of class names (order defines the id)
        """

        # In this dataset, the class id is the 1-based index of the corresponding line in the classes file
        # Background has id 0, but it is not included in the class list
        for class_id, class_name in  enumerate(class_list):
            self.add_class('ycb_video', class_id = class_id+1, class_name = class_name)

    def load_dataset(self, dataset_root, subset):
        """
        Loads the YCB_Video dataset paths (without opening image files).
        :param dataset_root (string): Root directory of the dataset.
        :param subset (string): Train or validation dataset.
        """

        # Training or validation dataset
        assert subset in ["train", "val"]

        # Add the classes (order is vital for mask id consistency)
        class_list = self.parse_class_list(dataset_root)
        self.load_class_names(class_list)

        # Discriminate between train and validation set
        subset_file = os.path.join(dataset_root, 'image_sets', 'train.txt') if subset == 'train' else os.path.join(dataset_root, 'image_sets', 'val.txt')

        # Iterate over every data element to add images and masks
        with open(subset_file, 'r') as handle:
            frame_file_list_raw = handle.readlines()
        frame_file_list = [fr.strip() for fr in frame_file_list_raw]

        data_dir = os.path.join(dataset_root, 'data/')

        progress_step = max(round(len(frame_file_list)/1000), 1)
        progbar = Progbar(target = len(frame_file_list))
        print("Loading ", subset, "dataset...")

        for progress_idx, frame in enumerate(frame_file_list):
            rgb_image_path = data_dir + frame + '-color.png'
            mask_path = data_dir + frame + '-label.png'
            metadata_path = data_dir + frame + '-meta.mat'

            # Load the metadata file for each sample to get the instance IDs for the masks
            metadata = scipy.io.loadmat(metadata_path)
            instance_ids =  metadata['cls_indexes']
            instance_ids = instance_ids.reshape(instance_ids.size)

            # Add an image to the dataset
            if os.path.isfile(rgb_image_path) and os.path.isfile(mask_path):
                self.add_image(
                    "ycb_video",
                    image_id = frame,
                    path = rgb_image_path,
                    width = 640, height = 480,
                    mask_path = mask_path,
                    mask_ids = instance_ids
                )
           
            # Keep track of progress
            if progress_idx%progress_step == 0:
                progbar.update(progress_idx)

        print("\nDataset loaded: ", len(self.image_info), "images found.")

    def load_mask(self, image_id):
        """Generate instance mask array for an image id
        :param
            image_id (string): id of the image, according to self.image_info list
        :return:
            masks (ndarray): A bool array of shape [height, width, instance count] with
                    one mask per instance.
            class_ids (ndarray): A 1D array of class IDs of the instance masks.
        """

        # If not a YCB_Video dataset image, delegate to parent class.
        image_info = self.image_info[image_id]
        if image_info["source"] != "ycb_video":
            return super(self.__class__, self).load_mask(image_id)

        # Instance ids have already been loaded
        # This dataset is easier because there can only be one instance of each object.
        # Therefore, grayscale mask ids are directly related to the class
        class_ids = image_info['mask_ids']

        # Load image mask
        mask_image = skimage.io.imread(image_info["mask_path"])

        # Create empty tensor
        no_of_masks = class_ids.size
        assert no_of_masks > 0

        masks = np.zeros( (image_info["height"], image_info["width"], no_of_masks),
                            dtype=np.bool)

        # create boolean masks for each instance, respecting instance id order
        for idx in range(no_of_masks):
            masks[:, :, idx] = mask_image == class_ids[idx]

        return masks, class_ids

    def get_class_id(self, image_text_label):
        """Return class id according to the image textual label
        Returns:
            class_id: int of the class id according to self.class_info. -1
                if class not found
        """
        for this_class in self.class_info:
            if this_class["name"] != image_text_label:
                continue
            else:
                return this_class["id"]

        return -1

    def image_reference(self, image_id):
        """Return the path of the image."""
        info = self.image_info[image_id]
        if info["source"] == "ycb_video":
            return info["path"]
        else:
            super(self.__class__, self).image_reference(image_id)

class TabletopDataset(utils.Dataset):

    def parse_class_list(self, dataset_root):
        """
        Parses the class list from the meta file of the dataset.
        Does not include background as a class
        :param dataset_root (string): root directory of the dataset
        :param subset (string): train or val
        :return: class_list (list): ordered list of classes
        """
        # Very inefficient, needs to open the whole json file!
        # Load classes from the json file
        for subset in ['test', 'val', 'train']:
            DATASET_JSON_FILENAME = os.path.join(dataset_root, subset, 'dataset.json')
            if os.path.isfile(DATASET_JSON_FILENAME):
                break
        # Assertion error if there is no json file for the dataset
        assert os.path.isfile(DATASET_JSON_FILENAME)

        # Open the metadata file
        with (open(DATASET_JSON_FILENAME, 'r')) as handle:
            dataset_dict = json.loads(json.load(handle))

        # Add classes (except __background__, that is added by default)
        # We need to make sure that the classes are added according to the order of their IDs in the dataset
        # Or the names will be screwed up
        class_entries_sorted_by_id = sorted(dataset_dict['Classes'].items(), key=lambda kv: kv[1])

        class_list = [cls[0] for cls in class_entries_sorted_by_id]

        return class_list

    def load_class_names(self, class_list):
        """
        Loads the class list into the Dataset class, without opening any metadata file
        :param class_list (list): list of class names (order defines the id)
        """

        # In this dataset, the class id is the 1-based index of the corresponding line in the classes file
        # Background has id 0, but it is not included in the class list
        for class_id, class_name in enumerate(class_list):
            if class_name == '__background__':
                continue
            self.add_class('tabletop', class_id = class_id, class_name = class_name)

    def load_dataset(self, dataset_root, subset):
        """
        Load the tabletop dataset.
        :param dataset_root (string): Root directory of the dataset.
        :param subset (string): Train or validation dataset
        """

        # Training or validation
        assert subset in ["train", "val"]
        subset_dir = os.path.join(dataset_root, subset)

        # Load dataset metadata
        DATASET_JSON_FILENAME = os.path.join(subset_dir, "dataset.json")
        assert os.path.isfile(DATASET_JSON_FILENAME)

        with (open(DATASET_JSON_FILENAME, 'r')) as handle:
            dataset_dict = json.loads(json.load(handle))

        class_list = self.parse_class_list(dataset_root)
        self.load_class_names(class_list)

        # fix the maskID field
        for path, info in dataset_dict['Images'].items():
            fixed_mask_id = {}
            for key, value in info['MaskID'].items():
                fixed_mask_id[int(key)] = value
            dataset_dict['Images'][path]['MaskID'] = fixed_mask_id

        # The dataset dictionary is organized as follows:
        # {
        #   "Classes": {
        #       "__background__" : 0
        #       "class_name" : 1
        #       ...
        #   }
        #   "Images": {
        #       "image_1_filename": {
        #           "Annotations":"path_to_annotation_1.xml"
        #           "MaskPath":"path_to_mask_1.png"
        #           "MaskID":{
        #               id_0:"class_name"
        #               ...
        #           }
        #       ...
        #   }
        #
        # Annotations = bounding boxes of object instances in the image
        # MaskID = correspondences between mask colors and class label

        # Iterate over images in the dataset to add them
        for path, info in dataset_dict['Images'].items():
            image_path = os.path.join(subset_dir, path)
            image = skimage.io.imread(image_path)
            height, width = image.shape[:2]

            self.add_image(
                "tabletop",
                image_id = image_path,
                path = image_path,
                width = width, height = height,
                mask_path = os.path.join(subset_dir, info['MaskPath']),
                mask_ids = info['MaskID'])

    def get_class_id(self, image_text_label):
        """Return class id according to the image textual label
        Returns:
            class_id: int of the class id according to self.class_info. -1
                if class not found
        """
        for this_class in self.class_info:
            if this_class["name"] != image_text_label:
                continue
            else:
                return this_class["id"]

        return -1

    def load_mask(self, image_id):
        """Generate instance masks for an image.
        Returns:
            masks: A bool array of shape [height, width, instance count] with
                    one mask per instance.
            class_ids: a 1D array of class IDs of the instance masks.
        """
        # If not a tabletop dataset image, delegate to parent class.
        image_info = self.image_info[image_id]
        if image_info["source"] != "tabletop":
            return super(self.__class__, self).load_mask(image_id)

        mask_image = skimage.io.imread(image_info["mask_path"])
        mask_classes = image_info["mask_ids"]

        # Create empty return values
        masks = np.zeros( (image_info["height"], image_info["width"], len(mask_classes.keys())),
                            dtype=np.bool)
        class_ids = np.zeros(len(mask_classes.keys()), dtype=np.int32)

        # The dataset already contains binary maps, we just need to extract
        # them from the .png mask according to their ID
        # The ID in the mask file is different for each instance, therefore
        # we need to refer to the text label and find out the ID in
        # self.class_info
        current_inst = 0
        for instance_id, instance_class_label in mask_classes.items():
            this_instance_id = self.get_class_id(instance_class_label)
            # enforce ids to be positive!
            assert this_instance_id > 0
            masks[:, :, current_inst] = mask_image == instance_id
            class_ids[current_inst] = this_instance_id
            current_inst += 1

        return masks, class_ids

    def image_reference(self, image_id):
        """Return the path of the image."""
        info = self.image_info[image_id]
        if info["source"] == "tabletop":
            return info["path"]
        else:
            super(self.__class__, self).image_reference(image_id)

def train(model, config):
    """Train the model."""

<<<<<<< HEAD
    # Automatically discriminate the dataset according to the config file
    if isinstance(config, TabletopConfigTraining):
        # Load the training dataset
        dataset_train = TabletopDataset()
        # Load the validation dataset
        dataset_val = TabletopDataset()
    elif isinstance(config, YCBVideoConfigTraining):
        dataset_train = YCBVideoDataset()
        dataset_val = YCBVideoDataset()

    # # Training dataset
    # dataset_train = TabletopDataset()
    # dataset_train.load_dataset(args.dataset, "train")
    # dataset_train.prepare()
    #
    # # Validation dataset
    # dataset_val = TabletopDataset()
    # dataset_val.load_dataset(args.dataset, "val")
    # dataset_val.prepare()

    # dataset_train = YCBVideoDataset()
=======
    #dataset_train = YCBVideoDataset()
    dataset_train = TabletopDataset()
>>>>>>> 4f40550b
    dataset_train.load_dataset(args.dataset, "train")
    dataset_train.prepare()

    #dataset_val = YCBVideoDataset()
    dataset_val = TabletopDataset()

    dataset_val.load_dataset(args.dataset, "val")
    dataset_val.prepare()

    # *** This training schedule is an example. Update to your needs ***
    # Since we're using a very small dataset, and starting from
    # COCO trained weights, we don't need to train too long. Also,
    # no need to train all layers, just the heads should do it.
    print("Training network stages " + config.LAYERS_TUNE)
    model.train(dataset_train, dataset_val,
                learning_rate=config.LEARNING_RATE,
                epochs=config.EPOCHS,
                layers=config.LAYERS_TUNE)

def color_splash(image, mask):
    """Apply color splash effect.
    image: RGB image [height, width, 3]
    mask: instance segmentation mask [height, width, instance count]

    Returns result image.
    """
    # Make a grayscale copy of the image. The grayscale copy still
    # has 3 RGB channels, though.
    gray = skimage.color.gray2rgb(skimage.color.rgb2gray(image)) * 255
    # Copy color pixels from the original color image where mask is set
    if mask.shape[-1] > 0:
        # We're treating all instances as one, so collapse the mask into one layer
        mask = (np.sum(mask, -1, keepdims=True) >= 1)
        splash = np.where(mask, image, gray).astype(np.uint8)
    else:
        splash = gray.astype(np.uint8)
    return splash

def detect_and_color_splash(model, image_path=None, video_path=None):
    assert image_path or video_path

    # Image or video?
    if image_path:
        # Run model detection and generate the color splash effect
        print("Running on {}".format(args.image))
        # Read image
        image = skimage.io.imread(args.image)
        # Detect objects
        r = model.detect([image], verbose=1)[0]
        # Color splash
        splash = color_splash(image, r['masks'])
        # Save output
        file_name = "splash_{:%Y%m%dT%H%M%S}.png".format(datetime.datetime.now())
        skimage.io.imsave(file_name, splash)
    elif video_path:
        import cv2
        # Video capture
        vcapture = cv2.VideoCapture(video_path)
        width = int(vcapture.get(cv2.CAP_PROP_FRAME_WIDTH))
        height = int(vcapture.get(cv2.CAP_PROP_FRAME_HEIGHT))
        fps = vcapture.get(cv2.CAP_PROP_FPS)

        # Define codec and create video writer
        file_name = "splash_{:%Y%m%dT%H%M%S}.avi".format(datetime.datetime.now())
        vwriter = cv2.VideoWriter(file_name,
                                  cv2.VideoWriter_fourcc(*'MJPG'),
                                  fps, (width, height))

        count = 0
        success = True
        while success:
            print("frame: ", count)
            # Read next image
            success, image = vcapture.read()
            if success:
                # OpenCV returns images as BGR, convert to RGB
                image = image[..., ::-1]
                # Detect objects
                r = model.detect([image], verbose=0)[0]
                # Color splash
                splash = color_splash(image, r['masks'])
                # RGB -> BGR to save image to video
                splash = splash[..., ::-1]
                # Add image to video writer
                vwriter.write(splash)
                count += 1
        vwriter.release()
    print("Saved to ", file_name)

def evaluate_model(model, config):
    """
    Evaluate the loaded model on the target dataset
    :param model: the architecture model, with loaded weights
    :param config: the configuration class for this dataset
    """

    # Automatically discriminate the dataset according to the config file
    if isinstance(config, TabletopConfigInference):
        # Load the validation dataset
        dataset_val = TabletopDataset()
    elif isinstance(config, YCBVideoConfigInference):
        dataset_val = YCBVideoDataset()

    dataset_val.load_dataset(args.dataset, "val")
    dataset_val.prepare()

    # Compute VOC-Style mAP @ IoU=0.5
    # Running on 10 images. Increase for better accuracy.
    image_ids = np.random.choice(dataset_val.image_ids, 10)
    APs = []
    for image_id in image_ids:
        # Load image and ground truth data
        image, image_meta, gt_class_id, gt_bbox, gt_mask = \
            modellib.load_image_gt(dataset_val, config,
                                   image_id, use_mini_mask=False)
        molded_images = np.expand_dims(modellib.mold_image(image, config), 0)
        # Run object detection
        results = model.detect([image], verbose=0)
        r = results[0]
        # Compute AP
        AP, precisions, recalls, overlaps = \
            utils.compute_ap(gt_bbox, gt_class_id, gt_mask,
                             r["rois"], r["class_ids"], r["scores"], r['masks'])
        APs.append(AP)

    print("mAP: ", np.mean(APs))

    return APs


############################################################
#  Training
############################################################

if __name__ == '__main__':
    import argparse

    # Parse command line arguments
    parser = argparse.ArgumentParser(
        description='Train Mask R-CNN to detect balloons.')
    parser.add_argument("command",
                        metavar="<command>",
                        help="'train', 'splash', 'evaluate'")
    parser.add_argument('--dataset', required=False,
                        metavar="/path/to/balloon/dataset/",
                        help='Directory of the Balloon dataset')
    parser.add_argument('--weights', required=True,
                        metavar="/path/to/weights.h5",
                        help="Path to weights .h5 file or 'coco'")
    parser.add_argument('--logs', required=False,
                        default=DEFAULT_LOGS_DIR,
                        metavar="/path/to/logs/",
                        help='Logs and checkpoints directory (default=logs/)')
    parser.add_argument('--image', required=False,
                        metavar="path or URL to image",
                        help='Image to apply the color splash effect on')
    parser.add_argument('--video', required=False,
                        metavar="path or URL to video",
                        help='Video to apply the color splash effect on')
    args = parser.parse_args()

    # Validate arguments
    if args.command == "train":
        assert args.dataset, "Argument --dataset is required for training"
    elif args.command == "splash":
        assert args.image or args.video,\
               "Provide --image or --video to apply color splash"

    print("Weights: ", args.weights)
    print("Dataset: ", args.dataset)
    print("Logs: ", args.logs)

    # Configurations
    # Instance the proper config file, depending on the dataset to use
    if args.command == "train":
        # config = TabletopConfigTraining()
        config = YCBVideoConfigTraining()
    else:
<<<<<<< HEAD
        # config = TabletopConfigInference()
        config = YCBVideoConfigInference()
    
=======
        config = TabletopConfigInference()
        # config = YCBVideoConfigInference()

>>>>>>> 4f40550b
    # Add some env variables to set GPU usage
    os.environ['CUDA_DEVICE_ORDER'] = 'PCI_BUS_ID'
    os.environ['CUDA_VISIBLE_DEVICES'] = config.GPU_ID
    config.display()

    # Create model
    if args.command == "train":
        model = modellib.MaskRCNN(mode="training", config=config,
                                  model_dir=args.logs)
    else:
        model = modellib.MaskRCNN(mode="inference", config=config,
                                  model_dir=args.logs)

    # Select weights file to load
    if args.weights.lower() == "coco":
        weights_path = COCO_WEIGHTS_PATH
        # Download weights file
        if not os.path.exists(weights_path):
            utils.download_trained_weights(weights_path)
    elif args.weights.lower() == "last":
        # Find last trained weights
        weights_path = model.find_last()
    elif args.weights.lower() == "imagenet":
        # Start from ImageNet trained weights
        weights_path = model.get_imagenet_weights()
    else:
        weights_path = args.weights

    # Load weights
    print("Loading weights ", weights_path)
    if args.weights.lower() == "coco":
        # Exclude the last layers because they require a matching
        # number of classes
        model.load_weights(weights_path, by_name=True, exclude=[
            "mrcnn_class_logits", "mrcnn_bbox_fc",
            "mrcnn_bbox", "mrcnn_mask"])
    else:
        model.load_weights(weights_path, by_name=True)

    # Train or evaluate
    if args.command == "train":
        train(model, config)
    elif args.command == "splash":
        detect_and_color_splash(model, image_path=args.image,
                                video_path=args.video)
    elif args.command == 'evaluate':
        evaluate_model(model, config)
    else:
        print("'{}' is not recognized. "
              "Use 'train', 'splash' or 'evaluate'".format(args.command))<|MERGE_RESOLUTION|>--- conflicted
+++ resolved
@@ -484,7 +484,6 @@
 def train(model, config):
     """Train the model."""
 
-<<<<<<< HEAD
     # Automatically discriminate the dataset according to the config file
     if isinstance(config, TabletopConfigTraining):
         # Load the training dataset
@@ -495,21 +494,6 @@
         dataset_train = YCBVideoDataset()
         dataset_val = YCBVideoDataset()
 
-    # # Training dataset
-    # dataset_train = TabletopDataset()
-    # dataset_train.load_dataset(args.dataset, "train")
-    # dataset_train.prepare()
-    #
-    # # Validation dataset
-    # dataset_val = TabletopDataset()
-    # dataset_val.load_dataset(args.dataset, "val")
-    # dataset_val.prepare()
-
-    # dataset_train = YCBVideoDataset()
-=======
-    #dataset_train = YCBVideoDataset()
-    dataset_train = TabletopDataset()
->>>>>>> 4f40550b
     dataset_train.load_dataset(args.dataset, "train")
     dataset_train.prepare()
 
@@ -688,15 +672,9 @@
         # config = TabletopConfigTraining()
         config = YCBVideoConfigTraining()
     else:
-<<<<<<< HEAD
         # config = TabletopConfigInference()
         config = YCBVideoConfigInference()
-    
-=======
-        config = TabletopConfigInference()
-        # config = YCBVideoConfigInference()
-
->>>>>>> 4f40550b
+
     # Add some env variables to set GPU usage
     os.environ['CUDA_DEVICE_ORDER'] = 'PCI_BUS_ID'
     os.environ['CUDA_VISIBLE_DEVICES'] = config.GPU_ID
